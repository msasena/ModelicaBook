.. _lotka-volterra-systems:

Lotka-Volterra Systems
----------------------

So far, we've seen thermal, electrical and mechanical examples.  In
effect, these have all been engineering example.  However, Modelica is
not limited strictly to engineering disciplines.  To reinforce this
point, this section will present a common ecological system dynamics
model based on the relationship between predator and prey species.
The equations we will be using are the [Lotka]_-[Volterra]_ equations.

.. _classic-lotka-volterra:

Classic Lotka-Volterra
^^^^^^^^^^^^^^^^^^^^^^

The `classic Lotka-Volterra model
<http://en.wikipedia.org/wiki/Lotka%E2%80%93Volterra_equation>`_
involves two species.  One species is the "prey" species.  In this
section, the population of the prey species will be represented by
:math:`x`.  The other species is the "predator" species whose
population will be represented by :math:`y`.

There are three important effects in a Lotka-Volterra system.  The
first is reproduction of the "prey" species.  It is assumed that
reproduction is proportional to the population.  If you are familiar
with chemical reactions, this is conceptually the same as the `Law of
Mass Action <http://en.wikipedia.org/wiki/Law_of_mass_action>`_
[Guldberg]_.  If you aren't familiar with the Law of Mass Action, just
consider that the more potential mates are present in the environment,
the more likely reproduction is to occur.  We can represent this
mathematically as:

.. math:: \dot{x}_{r} = \alpha x

where :math:`x` is the prey population, :math:`\dot{x}_r` is the
change in prey population *due to reproduction* and :math:`\alpha` is
the proportionality constant capturing the likelihood of successful
reproduction.

The next effect to consider is starvation of the predator species.  If
there aren't enough "prey" around to eat, the predator species will
die off.  When modeling starvation, it is important to consider the
effect of competition.  We again have a proportionality relationship,
but this time it works in reverse because, unlike with prey
reproduction, the more predators around the more likely starvation
is.  This is expressed mathematically in much the same way as
reproduction:

.. math:: \dot{y}_{s} = -\gamma y

where :math:`y` is the predator population, :math:`\dot{y}_s` is the
change in predator population *due to starvation* and :math:`\gamma`
is the proportionality constant capturing the likelihood of
starvation.

Finally, the last effect we need to consider is "predation", *i.e.*,
the consumption of the prey species by the predator species.  Without
predators, the prey species would (at least mathematically) grow
exponentially.  So predation is the effect that keeps the prey species
population in check.  Similarly, without any prey, the predator
species would simply die off.  So predation is what balances out this
effect and keeps the predator population from going to zero.  Again,
we have a proportionality relationship.  But this time, it is actually
a bilinear relationship that is, again, conceptually similar to the
Law of Mass Action.  This relationship is simply capturing
mathematically the fact that the chance that a predator will find and
consume some prey is proportional to both the population of the prey
and the predators.  Since this particular effect requires both species
to be involved, this mathematical relationship has a slightly
different structure than reproduction and starvation, *i.e.,*

.. math::
   :nowrap:

   \begin{align}
   \dot{x}_p &= -\beta x y \\
   \dot{y}_p &= \delta x y
   \end{align}

where :math:`\dot{x}_p` is the decline in the prey population *due to
predation*, :math:`\dot{y}_p` is the increase in the predator
population *due to predation*, :math:`\beta` is the proportionality constant
representing the likelihood of prey consumption and :math:`\delta` is
the proportionality constant representing the likelihood that the
predator will have sufficient extra nutrition to support reproduction.

Taking the various effects into account, the overall change in each
population can be represented by the following two equations:

.. math::
   :nowrap:

   \begin{align}
   \dot{x} &= \dot{x}_r + \dot{x}_p \\
   \dot{y} &= \dot{y}_p + \dot{x}_s
   \end{align}

Using the previous relationships, we can expand each of the right hand
side terms in these two equations into:

.. math::
   :nowrap:

   \begin{align}
   \dot{x} &= x (\alpha - \beta y) \\
   \dot{y} &= y (\delta x - \gamma)
   \end{align}

Using what we've learned in this chapter so far, translating these
equations into Modelica should be pretty straightforward:

.. literalinclude:: /ModelicaByExample/BasicEquations/LotkaVolterra/ClassicModel.mo
   :language: modelica
   :lines: 2-

.. index:: start attribute

At this point, there is only one thing we haven't discussed yet and
that is the presence of the ``start`` attribute on ``x`` and ``y``.
As we saw in the ``NewtonCoolingWithUnits`` example in the previous
section titled :ref:`getting-physical`, variables have various
attributes that we can specify (for a detailed discussion of available
attributes, see the upcoming section on :ref:`builtin-types`).  We
previously discussed the ``unit`` attribute, but this is the first time
we are seeing the ``start`` attribute.

The observant reader may have noticed the presence of the ``x0`` and
``y0`` parameter variables and the fact that they represent the
initial populations.  Based on previous examples, one might have
expected these initial conditions to be captured in the model as
follows:

.. literalinclude:: /ModelicaByExample/BasicEquations/LotkaVolterra/ClassicModelInitialEquations.mo
   :language: modelica
   :emphasize-lines: 10-12
   :lines: 2-

However, for the ``ClassicModel`` example we took a small shortcut.
As will be discussed shortly in the section on :ref:`initialization`,
we can specify initial conditions by specifying the value of the
``start`` attribute directly on the variable.

It is worth noting that this approach has both advantages and
disadvantages.  The advantage is one of flexibility.  The ``start``
attribute is actually more of a hint than a binding relationship.  If
the Modelica compiler identifies a particular variable as a state
(*i.e.*, a variable that requires an initial condition) **and** there
are insufficient initial conditions already explicitly specified in
<<<<<<< HEAD
the model via ``initial equation`` entries then it can substitute the
=======
.. todo:: following is being rendered incorrectly after pluralizing equation
the model via ``initial equation``s then it can substitute the
>>>>>>> ad0b9de4
``start`` attribute as an initial condition for the variable it is
associated with.  In other words, you can think of the ``start``
attribute as a "fallback initial condition" if an initial condition is
needed.

There are a couple of disadvantages to the ``start`` attribute that
you need to watch out for.  First, it is only a hint and tools may
completely ignore it.  Next, whether it will be ignored is also hard
to predict since different tools may make different choices about
which variables to treat as states.

Finally, the ``start`` attribute is also "overloaded".  This means
that it is actually used for two different things.  If the variable in
question is not a state but is instead an "iteration variable"
(*i.e.*, a variable whose solution depends on a non-linear system of
equations), then the ``start`` attribute may be used by a Modelica
compiler as an initial guess (*i.e.*, the value used for the variable
during the initial iteration of the non-linear solver).

Whether to specify a ``start`` attribute or not depends on how
strictly you want a given initial condition to be enforced.  Knowing
that is something that takes experience working with the language and
is beyond the scope of this chapter.  However, it is worth at least
pointing out that there are different options along with a basic
explanation of the trade-offs.

Using either initialization method, the results for these models will
be the same.  The typical behavior for the Lotka-Volterra system can
be seen in this plot:

.. todo::

   Get this plot working

.. plot:: ../plots/LVCM.py
   :include-source: no

Note the cyclical behavior of each population.  Initially, there are
more predators than can be supported by the existing food supply.
Those predators that are present consume whatever prey the can find.
Nevertheless, some starvation occurs and the predator population
declines.  The rate at which predators consume the prey species is so
high during this period that the rate at which the prey species
reproduces is not sufficient to make up for those lost to predation so
the prey population declines as well.

At some point, the predator population gets so low that the rate of
reproduction in the prey species is larger than the rate of prey
consumption by the predators and the prey species begins to rebound.
Because the predator species population takes longer to rebound, the
prey species experiences growth that is, for the moment, virtually
unchecked by predation.  Eventually, the predator population begins to
rebound due to the abundance of prey until the system returns to the
original predator and prey populations **and the entire cycle then
repeats itself** *ad infinitum*.

The fact that the system returns again and again to the same initial
conditions (ignoring numerical error, of course) is one of the most
interesting things about the system.  This is even more remarkable
given the fact that the Lotka-Volterra system of equations is actually
non-linear.

.. _steady-state:

Steady State Initialization
^^^^^^^^^^^^^^^^^^^^^^^^^^^

Let's imagine that these extreme swings in species population had some
undesirable ecological consequences.  In such a case, it would be
useful to understand what might reduce or even eliminate these
fluctuations.  A simple approach would be to keep the populations in a
state of equilibrium.  But how can we use these models to help use
determine such a "quiescient" state?

The answer lies in the initial conditions.  Instead of specifying an
initial population for both the predator and prey species, we might
instead chose to initialize the system with some other equations that
somehow capture the fact that the system is in equilibrium (you may
remember this trick from the ``FirstOrderSteady`` model :ref:`discussed
previously <ex_SimpleExample_FirstOrderSteady>`).  Fortunately,
Modelica's approach to initialization is rich enough to allow us to
specify this (and many other) useful types of initial conditions.

To ensure that our system starts in equilibrium, we simply need to
define what equilibrium is.  Mathematically speaking, the system is in
equilibrium if the following two conditions are met:

.. math::
   :nowrap:

   \begin{align}
   \dot{x} &= 0 \\
   \dot{y} &= 0
   \end{align}

To capture this in our Modelica model, all we need to do is use these
equations in our ``initial equation`` section, like this:

.. literalinclude:: /ModelicaByExample/BasicEquations/LotkaVolterra/QuiescientModel.mo
   :language: modelica
   :emphasize-lines: 8-10
   :lines: 2-

The main difference between this and our previous model is the
presence of the highlighted initial equations.  Looking at this model,
you might wonder exactly what those initial equations mean.  After
all, what we need to solve for are ``x`` and ``y``.  But those
variables don't even appear in our initial equations.  So how are they
solved for?

The answer lies in understanding that the functions :math:`x(t)` and
:math:`y(t)` are solved for by integrating the differential equations
starting from some initial equations.  During the simulation, we see
that :math:`x` and :math:`\dot{x}` are "coupled" by the following
equations:

.. math:: x(t) = \int_{t_0}^{t_f} \dot{x}\  \mathrm{d}x + x(t_0)

(and, of course, a similar relationship exists between :math:`y` and
:math:`\dot{y}`)

**However**, during initialization of the system (*i.e.*, when solving
for the initial conditions) this relationship doesn't hold.  So there
is no "coupling" between :math:`x` and :math:`\dot{x}` in that case
(nor for :math:`y`: and :math:`\dot{y}`).  In other words, knowing
:math:`x` or :math:`y` doesn't give you any clue as to how to compute
:math:`\dot{x}` or :math:`\dot{y}`.  The net result is that for the
initialization problem we can think of :math:`x`, :math:`y`,
:math:`\dot{x}` and :math:`\dot{y}` as four independent variables.

Said another way, while simulating, we solve for :math:`x` by
integrating :math:`\dot{x}`.  So that integral equation is the
equation used to solve for :math:`x`.  But during initialization, we
cannot use that equation so we need an additional equation (for each
integration that we would otherwise perform during simulation).

In any case, the bottom line is that during initialization we require
four different equations to arrive at a unique solution.  In the case
of our ``QuiescientModel``, those four equations are:

.. math::
   :nowrap:

   \begin{align}
   \dot{x} & = 0 \\
   \dot{x} & = x \ (\alpha - \beta y) \\
   \dot{y} & = 0 \\
   \dot{y} & = y \ (\delta  x - \gamma)
   \end{align}

It is very important to understand that these equations **do not
contradict each other**.  Especially if you come from a programming
background you might look at the first two equations and think "Well
what is :math:`\dot{x}`?  Is it zero or is it :math:`x (\alpha - \beta
y)`?"  The answer is **both**.  There is no reason that both equations
cannot be true!

The essential thing to remember here is that these are **equations not
assignment statements**.  The following system of equations is
mathematically identical and demonstrates more clearly how :math:`x`
and :math:`y` could be solved:

.. math::
   :nowrap:

   \begin{align}
   \dot{x} & = 0 \\
   \dot{y} & = 0 \\
   x (\alpha - \beta y) & = \dot{x} \\
   y (\delta x - \gamma) & = \dot{y}
   \end{align}

In this form, it is a bit easier to recognize how we could arrive at
values of :math:`x` and :math:`y`.  The first thing to note is that we
cannot solve explicitly for :math:`x` and :math:`y`.  In other words,
we cannot rearrange these equations into the form :math:`x=...`
without having :math:`x` also appear on the right hand side.  So we
have to deal with the fact that **this is a simultaneous system of
equations** involving both :math:`x` and :math:`y`.

But the situation is further complicated by the fact that this system
is non-linear (which is precisely why we cannot use linear algebra to
arrive at a set of explicit equations).  In fact, if we study these
equations carefully we can spot the fact that there exist two
potential solutions.  One solution is trivial (:math:`x=0;y=0`) and
the other is not.

So what happens if we try to simulate our ``QuiescientModel``?  The
answer is pretty obvious in the plot below:

.. plot:: ../plots/LVQM.py
   :include-source: no

We ended up with the trivial solution where the prey and predator
populations are zero.  In this case, we have no reproduction,
predation or starvation because all these effects are proportional to
the populations (*i.e.*, zero) so nothing changes.  But this isn't a
very interesting solution.

There are two solutions to this system of equations because it is
non-linear.  How can we steer the non-linear solver away from this
trivial solution?  If you were paying attention during the discussion
of the :ref:`classic-lotka-volterra` model, then you've already been
given a hint about the answer.

Recall that the ``start`` attribute is overloaded.  During our
discussion of the :ref:`classic-lotka-volterra` model, it was pointed
out that one of the purposes of the ``start`` attribute was to provide
an initial guess if the variable with the ``start`` attribute was
chosen as an iteration variable.  Well, our ``QuiesceintModel``
happens to be a case where ``x`` and ``y`` are, in fact, iteration
variables because they must be solved using a system of non-linear
equations.  This means that if we want to avoid the trivial solution,
we need to specify values for the ``start`` attribute on both ``x``
and ``y`` that are "far away" from the trivial solution we are trying
to avoid (or at least closer to the non-trivial solution we seek).
For example:

.. literalinclude:: /ModelicaByExample/BasicEquations/LotkaVolterra/QuiescientModelUsingStart.mo
   :language: modelica
   :emphasize-lines: 6-7
   :lines: 2-

This model leads us to a set of initial conditions that is more inline
with what we were originally looking for (*i.e.*, one with non-zero
populations for both the predator and prey species).

.. todo::

   Fix this plot. (can't see predator population)

.. plot:: ../plots/LVQMUS.py
   :include-source: no

.. todo:: word start not being rendered correctly possibly due to nesting
It is worth pointing out (as we will do shortly in the section on
:ref:`builtin-types`), that **the default value of the ``start``
attribute is zero**.  This is why when we simulated our original
``QuiescientModel`` we happened to land exactly on the trivial
solution...because it was our initial guess and it happened to be an
exact solution so no other solution or iterating was required.

.. _avoiding-repetition:

Avoiding Repetition
^^^^^^^^^^^^^^^^^^^

We've already seen several different models (``ClassicModel``,
``QuiescientModel`` and ``QuiescientModelUsingStart``) based on the
Lotka-Volterra equations.  Have you noticed something they all have in
common?  If you look closely, you will see that they have almost
**everything** in common and that there are actually hardly any
**differences** between them!

In software engineering, there is a saying that "Redundancy is the
root of all evil."  Well the situation is no different here (in no
small part because Modelica code really is software).  The code we
have written so far would be very annoying to maintain.  This is
because any bugs we found would have to be fixed in each model.
Furthermore, any improvements we made would also have to be applied to
each model.  So far, we are only dealing with a relatively small
number of models.  But this kind of "copy and paste" approach to model
development will result in a significant proliferation of models with
only slight differences between them.

.. index:: composition
.. index:: inheritance

So what can be done about this?  In object-oriented programming
languages there are basically two mechanisms that exist to reduce the
amount of redundant code.  They are *composition* (which we will address
in the future chapter on :ref:`components`) and *inheritance* which
we will briefly introduce here.

If we look closely at the ``QuiescientModelUsingStart`` example, we
see that there are almost no differences between it and our original
``ClassicModel`` version.  In fact, the only real differences are
shown here:

.. literalinclude:: /ModelicaByExample/BasicEquations/LotkaVolterra/ClassicModel.mo
   :language: modelica
   :lines: 2-

.. literalinclude:: /ModelicaByExample/BasicEquations/LotkaVolterra/QuiescientModelUsingStart.mo
   :language: modelica
   :emphasize-lines: 8-10
   :lines: 2-

.. index:: extends

In other words, the only real difference is the addition of the
``initial equation`` section (the original ``ClassicModel`` already
contained non-zero ``start`` values for our two variables, ``x`` and
``y``).  Ideally, we could avoid having any redundant code by
simply defining a model in terms of the differences between it and
another model.  As it turns out, this is exactly what the ``extends``
keyword allows us to do.  Consider the following alternative to the
``QuiescientModelUsingStart`` model:

.. literalinclude:: /ModelicaByExample/BasicEquations/LotkaVolterra/QuiescientModelWithInheritance.mo
   :language: modelica
   :emphasize-lines: 9-11
   :lines: 2-

Note the presence of the ``extends`` keyword.  Conceptually, this
"extends clause" simply asks the compiler to insert the contents of
another model (``ClassicModel`` in this case) into the model being
defined.  In this way, we copy (or "inherit") everything from
``ClassicModel`` without having to repeat its contents.  As a result,
the ``QuiescientModelWithInheritance`` is the same as the
``ClassicModel`` with an additional set of initial equations inserted.

.. index:: modifications

But what about a case where we don't want **exactly** what is in the
model we are inheriting from?  For example, what if we wanted to
change the values of the ``gamma`` and ``delta`` parameters?

Modelica handles this by allowing us to include a set of "modifications"
when we use ``extends``.  These modifications come after the name of
the model being inherited from as shown below:

.. literalinclude:: /ModelicaByExample/BasicEquations/LotkaVolterra/QuiescientModelWithModifications.mo
   :language: modelica
   :emphasize-lines: 2
   :lines: 2-

Also note that we could have inherited from ``ClassicModel`` but then
we would have had to repeat the initial equations in order to have
quiescient initial conditions.  But by instead inheriting from
``QuiescientModelWithModifications``, we reuse the content from
**two** different models and avoid repeating ourselves even once.

.. topic:: More population dynamics

  This concludes the set of examples for this chapter.  If you'd like
  to explore the Lotka-Volterra equations in greater depth, an
  upcoming section titled :ref:`population-components` demonstrates
  how to build complex models of population dynamics using graphical
  components that are dropped onto a schematic and connected together.

.. [Lotka] Lotka, A.J., "Contribution to the Theory of Periodic Reaction", J. Phys. Chem., 14 (3), pp 271–274 (1910)
.. [Volterra] Volterra, V., Variations and fluctuations of the number of individuals in animal species living together in Animal Ecology, Chapman, R.N. (ed), McGraw–Hill, (1931)
.. [Guldberg] C.M. Guldberg and P. Waage,"Studies Concerning Affinity" C. M. Forhandlinger: Videnskabs-Selskabet i Christiana (1864), 35<|MERGE_RESOLUTION|>--- conflicted
+++ resolved
@@ -148,12 +148,7 @@
 the Modelica compiler identifies a particular variable as a state
 (*i.e.*, a variable that requires an initial condition) **and** there
 are insufficient initial conditions already explicitly specified in
-<<<<<<< HEAD
-the model via ``initial equation`` entries then it can substitute the
-=======
-.. todo:: following is being rendered incorrectly after pluralizing equation
-the model via ``initial equation``s then it can substitute the
->>>>>>> ad0b9de4
+the model via ``initial equation`` sections then it can substitute the
 ``start`` attribute as an initial condition for the variable it is
 associated with.  In other words, you can think of the ``start``
 attribute as a "fallback initial condition" if an initial condition is
