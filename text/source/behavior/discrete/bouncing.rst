
.. _bouncing-ball:

Bouncing Ball
-------------

Modeling a Bouncing Ball
^^^^^^^^^^^^^^^^^^^^^^^^

In the :ref:`previous example <cooling-revisited>`, we saw how some
events are related to time.  These so-called "time events" are just
one type of event.  In this section, we'll examine the other type of
event, the state event.  A state event is an event that depends on the
solution trajectory.

State events are much more complicated to handle.  Unlike time events,
where the time of the event is known *a priori*, a state event depends
<<<<<<< HEAD
on the solution trajectory.  So we cannot entirely avoid the
"searching" for the point at which the event occurs.
=======
on the solution trajectory.  So we cannot entirely avoid
searching for the point at which the event occurs.  
>>>>>>> ad0b9de4

To see a state even in action, let us consider the behavior of a
bouncing ball bouncing on a flat horizontal surface.  When the ball is
above the surface, it accelerates due to gravitational forces.  When
the ball eventually comes in contact with the surface, it bounces off
the surface according to the following relationship:

.. math::

   v_\text{final} = -e v_\text{initial}

<<<<<<< HEAD
where :math:`v_\text{final}` is the (vertical) velocity of the ball
immediately after contact with the surface, :math:`v_\text{initial}` is the
velocity prior to contact and :math:`e` is the "coefficient of
restitution" which is a measure of the fraction of momentum retained
=======
where :math:`v_{final}` is the (vertical) velocity of the ball
immediately after contact with the surface, :math:`v_{initial}` is the
velocity prior to contact and :math:`e` is the coefficient of
restitution, which is a measure of the fraction of momentum retained
>>>>>>> ad0b9de4
by the ball after the collision.

Bringing all this together in Modelica might look something like this:

.. literalinclude:: /ModelicaByExample/DiscreteBehavior/BouncingBall/BouncingBall.mo
   :language: modelica
   :lines: 2-

In this example, we use the parameter ``h0`` to specify the initial
height of the ball off the surface and the parameter ``e`` to specify
the coefficient of restitution.  The variables ``h`` and ``v``
represent the height and vertical velocity, respectively.

<<<<<<< HEAD
What makes this example interesting is the equations.  Specifically,
the existence of a ``when`` statement:
=======
What makes this example interesting are the equations.  Specifically,
the existence of a ``when`` clause:
>>>>>>> ad0b9de4

.. literalinclude:: /ModelicaByExample/DiscreteBehavior/BouncingBall/BouncingBall.mo
   :language: modelica
   :emphasize-lines: 4-6
   :lines: 11-16

.. index: ! reinit

A ``when`` statement is composed of two parts.  The first part is a
conditional expression that indicates the moment the event takes
place.  In this case, the event will take place "when" the height,
``h``, first drops below ``0``.  The second part of the ``when``
statement is what happens when the event occurs.  In this case, the
value of ``v`` is re-initialized via the ``reinit`` operator.  The
``reinit`` operator allows us to specify a new initial condition for a
state.  Conceptually, you can think of ``reinit`` as being like an
``initial equation`` inserted in the middle of a simulation.  But it
only changes one variable and it always sets it explicitly (*i.e.,* it
isn't as flexible as an ``initial equation``).  In this case, the
``reinit`` statement will reinitialize the value of ``v`` to be in the
opposite direction of the value of ``v`` before the collision,
represented by ``pre(v)``, and scaled by the factor ``e``.

Assuming that ``h0`` has a positive value, the relentless pull of
gravity ensures that the ball will eventually hit the surface.
Running the simulation for the case where ``h0`` is 1.0, we see the
following behavior from this model:

.. plot:: ../plots/BB1.py
   :include-source: no

In this plot, we see that at around 0.48 seconds, the first impact with the
surface occurs.  This occurs because the condition ``h<0`` first becomes
true at that moment.  Note that what makes this a state event (unlike
our example in :ref:`previous cooling examples <cooling-revisited>`) is the
fact that this conditional expression references continuous variables
other than ``time``.
.. todo:: link to previous cooling examples not showing up correctly
.. todo:: do the referenced variables have to be continuous to make a state event?

As such, the simulation proceeds assuming the ball is in free fall
until it identifies a solution trajectory where the value of the
conditional ``h<0`` changes during a time step.  When such a step
occurs, the solver must determine the precise time when the value of
the conditional expression becomes true.  Once that time has been
identified, it computes the state of the system at that time,
processes the statements within the ``when`` statement (*e.g.* any
``reinit`` statements) that affect the state of the system and then
**restarts** the integration starting from these computed states.  In
the case of the bouncing ball, the ``reinit`` statement is used to
compute a new post-collision value for ``v`` that sends the ball
(initially) upward again.

But it is important to keep in mind that, in general, the solutions
for most Modelica models are derived using numerical methods.  As we
shall see shortly, this has some profound implications when we
consider discrete behavior.  This is because at the heart of all
events (time or state events) are conditional expressions, like ``h<0``
from our current example.

The implications become clear if we simulation our bouncing ball a bit
longer.  In that case, most Modelica tools will provide a solution
like this:

.. plot:: ../plots/BB2.py
   :include-source: no

It should be immediately obvious when looking at this trajectory that
something has gone wrong.  But what?

Numerical Precision
^^^^^^^^^^^^^^^^^^^

The answer, as we hinted at before, lies in the numerical handling of
the when condition ``h<0``.  More specifically, what do we do if we
start a state extremely close to an event?  Because of numerical
imprecision, we do not know whether we are starting our step right
after an event has just occurred or whether we are starting a step
where an event is just about to occur.

To address this problem, we must introduce a certain amount of
hysteresis (dead-banding).  What this means in this case is that once the condition
``h<0`` has become true, we have to get "far enough" away from the
condition before we allow the event to happen again.  In other words,
the event happens whenever ``h`` is less than zero.  But before we can
trigger the event again we require that ``h`` must first become
greater than some :math:`\epsilon`.  In other words, it is not simply
enough that `h` becomes greater than zero, `h` must become greater
than :math:`\epsilon` (where :math:`\epsilon` is determined by the
solver by examining various scaling factors).

The problem in the previous simulations is that each time the ball
bounces, the peak value of `h` goes down a little bit.  By peak value,
we mean the value of `h` when the ball first begins to fall again.
Eventually, the peak value of `h` isn't enough to exceed the critical
value of :math:`\epsilon`.  This, in turn, means that the ``when``
statement never fires and the ``reinit`` statement will never again
reset ``v``.  As a result, the ball continues, indefinitely, in free fall.

So this raises the obvious question of how to achieve the behavior we
truly intended (which is that the ball never drops below the
surface).  For that, we have to make a few minor changes to our model
as follows:

.. literalinclude:: /ModelicaByExample/DiscreteBehavior/BouncingBall/StableBouncingBall.mo
   :language: modelica
   :emphasize-lines: 17-20
   :lines: 2-

It should be noted that there are many ways to solve this problem.
The solution presented here is only one of them.  In this approach, we
have effectively created two surfaces.  One at a height of ``0`` and the
other at a height of ``-eps`` (just below ``0``).  When the ball is
bouncing "normally" it will only trigger the first condition in our
``when`` statement.  If, however, the ball does not rebound high enough
after contact and "falls through" the first surface, we detect that
(and the fact that it has fallen through) and set the ``done`` flag.
The effect of the ``done`` flag is to effectively turn off gravity.

Note the syntax of the ``when`` statement in this case:

.. literalinclude:: /ModelicaByExample/DiscreteBehavior/BouncingBall/StableBouncingBall.mo
   :language: modelica
   :lines: 18-21

In particular, note that it doesn't have just one conditional
expression, **but two**.  More specifically, it actually has a vector
of conditional expressions.  We'll introduce :ref:`vectors-and-arrays`
later in the book, but for now it is just important to point out that
in this chapter we have shown that a `when` can include either a
scalar conditional expression or a vector of conditional expressions.

If a ``when`` statement includes a vector of conditionals, then the
statements of the when statement will be triggered when **any**
conditional expression in the vector **becomes true**.  Note the
grammar of this explanation carefully.  It is very common for people
to read Modelica code like this:

.. code-block:: modelica

    when {a>0, b>0} then
      ...
    end when;

as "when a is greater than zero **or** b is greater than zero".  But
it is **very important** not to make the very common mistake of
misinterpreting this to mean that the following two ``when``
statements are equivalent:

.. code-block:: modelica

    when {a>0, b>0} then
      ...
    end when;

    when a>0 or b>0 then
      ...
    end when;

**These are not equivalent**.  To understand the difference, let's
change the conditional expressions as follows:

.. code-block:: modelica

    when {time>1, time>2} then
      ...
    end when;

    when time>1 or time>2 then
      ...
    end when;

Remember our original statement that the vector notation for ``when``
statements means that the statements in the when statement are
triggered when **any** condition becomes true.  Assuming we run a
simulation that starts at ``time=0`` and runs until ``time=3``, then
the ``when`` statement:

.. code-block:: modelica

    when {time>1, time>2} then
      ...
    end when;

will be triggered **twice**.  Once when ``time>1`` becomes true and
the other when ``time>2`` becomes true.  In contrast, in this case:

.. code-block:: modelica

    when time>1 or time>2 then
      ...
    end when;

there is only a **single** conditional expression and it becomes true
**only once** (when ``time>1`` becomes true...and stays true).  The
``or`` operator essentially masks the second conditional, ``time>2``,
such that it may as well not even be present in this particular case.
In other words, this conditional only **becomes true** once.  As a
result, the statements inside the ``when`` statement are only
triggered once.

The key thing to remember is that for ``when`` statements, a vector of
conditionals means **any, not or**.  Furthermore, the statements are
only active at the instant when the conditional **becomes true**.  The
implications of this last statement will be discussed in greater
details later in this chapter when we talk about the important
differences between :ref:`if-vs-when`.<|MERGE_RESOLUTION|>--- conflicted
+++ resolved
@@ -15,13 +15,8 @@
 
 State events are much more complicated to handle.  Unlike time events,
 where the time of the event is known *a priori*, a state event depends
-<<<<<<< HEAD
 on the solution trajectory.  So we cannot entirely avoid the
 "searching" for the point at which the event occurs.
-=======
-on the solution trajectory.  So we cannot entirely avoid
-searching for the point at which the event occurs.  
->>>>>>> ad0b9de4
 
 To see a state even in action, let us consider the behavior of a
 bouncing ball bouncing on a flat horizontal surface.  When the ball is
@@ -33,17 +28,10 @@
 
    v_\text{final} = -e v_\text{initial}
 
-<<<<<<< HEAD
 where :math:`v_\text{final}` is the (vertical) velocity of the ball
 immediately after contact with the surface, :math:`v_\text{initial}` is the
-velocity prior to contact and :math:`e` is the "coefficient of
-restitution" which is a measure of the fraction of momentum retained
-=======
-where :math:`v_{final}` is the (vertical) velocity of the ball
-immediately after contact with the surface, :math:`v_{initial}` is the
 velocity prior to contact and :math:`e` is the coefficient of
 restitution, which is a measure of the fraction of momentum retained
->>>>>>> ad0b9de4
 by the ball after the collision.
 
 Bringing all this together in Modelica might look something like this:
@@ -57,13 +45,8 @@
 the coefficient of restitution.  The variables ``h`` and ``v``
 represent the height and vertical velocity, respectively.
 
-<<<<<<< HEAD
-What makes this example interesting is the equations.  Specifically,
+What makes this example interesting are the equations.  Specifically,
 the existence of a ``when`` statement:
-=======
-What makes this example interesting are the equations.  Specifically,
-the existence of a ``when`` clause:
->>>>>>> ad0b9de4
 
 .. literalinclude:: /ModelicaByExample/DiscreteBehavior/BouncingBall/BouncingBall.mo
    :language: modelica
