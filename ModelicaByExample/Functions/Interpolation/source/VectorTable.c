--- conflicted
+++ resolved
@@ -16,21 +16,8 @@
 } VectorTable;
 
 void *
-<<<<<<< HEAD
 createVectorTable(double *data, size_t np) {
   VectorTable *table = (VectorTable *)malloc(sizeof(VectorTable));
-  size_t i;
-  
-  /* Allocate memory for data */
-  table->x = (double *)malloc(sizeof(double)*np);
-  table->y = (double *)malloc(sizeof(double)*np);
-  /* Copy data into our local array */
-  for(i=0;i<np;i++) {
-    table->x[i] = data[2*i];
-	table->y[i] = data[2*i+1];
-=======
-createVectorTable(const double *data, size_t np) {
-  VectorTable *table = malloc(sizeof(VectorTable));
   if (table) {
     /* Allocate memory for data */
     table->x = malloc(sizeof(double)*np);
@@ -62,7 +49,6 @@
   }
   else {
     ModelicaError("Memory allocation error\n");
->>>>>>> 3ec5ce3a
   }
   return table;
 }
